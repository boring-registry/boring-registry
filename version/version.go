--- conflicted
+++ resolved
@@ -3,16 +3,9 @@
 import "fmt"
 
 var (
-<<<<<<< HEAD
-	Version = "dev"
-	Commit  = "none"
-	Date    = "unknown"
-	BuiltBy = "unknown"
-=======
 	Version string = "dev"
 	Commit  string = "none"
 	Date    string = "unknown"
->>>>>>> c3250e2a
 )
 
 // String returns a human readable version string.
